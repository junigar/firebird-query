import Firebird from "node-firebird";

const escape = (...val: any[]) => Firebird.escape(val.join(""));

export type PrimetiveValue =
  | null
  | undefined
  | boolean
  | string
  | number
  | Date;

type NumberOperators = {
  ne?: number;
  gt?: number;
  gte?: number;
  lt?: number;
  lte?: number;
  between?: { from: number; to: number };
  IN?: number[];
  notIN?: number[];
};

type DateOperators = {
  ne?: Date;
  gt?: Date;
  gte?: Date;
  lt?: Date;
  lte?: Date;
  between?: { from: Date; to: Date };
  IN?: Date[];
  notIN?: Date[];
};

type StringOperators = {
  ne?: string;
  IN?: string[];
  notIN?: string[];
  startsWith?: string;
  endsWith?: string;
  contains?: string;
};

type WhereConditions = NumberOperators | DateOperators | StringOperators;

type Operators =
  | keyof NumberOperators
  | keyof DateOperators
  | keyof StringOperators;

type keyOmit<T, U extends keyof any> = T & { [P in U]?: never };

export type WhereObject =
  | keyOmit<
      {
        [key: string]:
          | PrimetiveValue
          | WhereConditions
          | ManuallyEscapedStatement;
      },
      "OR"
    >
  | {
      OR: WhereObject[];
    };

export type ManuallyEscapedStatement = (escapeFn: typeof escape) => string;

const buildWhereClause = (
  obj: WhereObject,
  prefix = "",
  clause = "AND"
): string => {
  const clauses: string[] = [];

  if (isSingleUndefinedValue(obj)) {
    return defaultCondition(clause);
  }

  for (const key in obj) {
    const val = obj[key];

    if (isWhereObjectArr(val)) {
      clauses.push(handleOrCondition(val, prefix));
    } else if (isWhereObject(val)) {
      clauses.push(...handleObjectCondition(val, prefix, key));
    } else if (isPrimitiveValue(val)) {
      clauses.push(handlePrimitiveValue(val, prefix, key));
    } else if (isManuallyEscapedStatement(val)) {
      return val(Firebird.escape);
    } else {
      clauses.push(defaultCondition(clause));
    }
  }

  return clauses.join(" AND ");
};

const isSingleUndefinedValue = (obj: WhereObject): boolean =>
  Object.values(obj).length === 1 && Object.values(obj)[0] === undefined;

const defaultCondition = (clause: string): string =>
  clause === "AND" ? "1=1" : "1=0";

const isWhereObject = (val: any): val is WhereObject =>
  typeof val === "object" && !Array.isArray(val) && !(val instanceof Date);

const isWhereObjectArr = (val: any): val is WhereObject[] =>
  Array.isArray(val) && isWhereObject(val[0]);

const isManuallyEscapedStatement = (
  val: unknown
): val is ManuallyEscapedStatement => typeof val === "function";

const isPrimitiveValue = (val: any): val is PrimetiveValue =>
  typeof val === "string" ||
  typeof val === "number" ||
  typeof val === "boolean" ||
  val instanceof Date ||
  val === null ||
  val === undefined;

const handleOrCondition = (val: WhereObject[], prefix: string): string => {
  const orClauses: string[] = val.map((orObj) =>
    buildWhereClause(orObj, prefix, "OR")
  );
  return `(${orClauses.join(" OR ")})`;
};

const handleObjectCondition = (
  val: WhereObject,
  prefix: string,
  key: string
): string[] => {
  const clauses: string[] = [];
  for (const subKey in val) {
    const value = val[subKey];
    let condition = "";

    switch (subKey as Operators) {
      case "ne":
        condition = `${prefix}${key} != ${escape(value)}`;
        break;
      case "gt":
        condition = `${prefix}${key} > ${escape(value)}`;
        break;
      case "gte":
        condition = `${prefix}${key} >= ${escape(value)}`;
        break;
      case "lt":
        condition = `${prefix}${key} < ${escape(value)}`;
        break;
      case "lte":
        condition = `${prefix}${key} <= ${escape(value)}`;
        break;
      case "between":
        condition = `${prefix}${key} BETWEEN ${escape(
          value["from"]
        )} AND ${escape(value["to"])}`;
        break;
      case "IN":
        condition = `${prefix}${key} IN (${value
          .map((i: any) => escape(i))
          .join(", ")})`;
        break;
      case "notIN":
        condition = `${prefix}${key} NOT IN (${value
          .map((i: any) => escape(i))
          .join(", ")})`;
        break;
      case "startsWith":
        condition = `${prefix}${key} LIKE ${escape(value, "%")}`;
        break;
      case "endsWith":
        condition = `${prefix}${key} LIKE ${escape("%", value)}`;
        break;
      case "contains":
        condition = `${prefix}${key} CONTAINING ${escape(value)}`;
        break;
    }
    if (value === undefined) {
      condition = "1=1";
<<<<<<< HEAD
    }
    if (Array.isArray(value) && value.length === 0) {
      condition = "1=1";
=======
>>>>>>> 5d113004
    }
    if (condition) {
      clauses.push(condition);
    }
  }
  return clauses;
};
export type QueryParam =
  | PrimetiveValue
  | WhereObject
  | ManuallyEscapedStatement;
const handlePrimitiveValue = (
  val: PrimetiveValue,
  prefix: string,
  key: string
): string => (val === undefined ? "1=1" : `${prefix}${key} = ${escape(val)}`);

const sqlBuilder = (strings: TemplateStringsArray, params: QueryParam[]) => {
  return strings
    .map((cur, i) => {
      const param = params[i];

      if (isWhereObject(param)) {
        const conditions = param;
        const conditionResult = buildWhereClause(conditions);
        return cur + conditionResult;
      } else if (isPrimitiveValue(param)) {
        const isLastStr = i === strings.length - 1;
        const valueResult = !isLastStr ? escape(param) : "";
        return cur + valueResult;
      } else if (isManuallyEscapedStatement(param)) {
        return cur + param(Firebird.escape);
      } else {
        return "";
      }
    })
    .join("");
};

const paginatedQuery = (query: string, take: number, page: number) => {
  const skip = take * (page - 1);
  return `SELECT FIRST ${take} SKIP ${skip} * FROM (${query.replace(
    /;*$/g,
    ""
  )});`;
};

export type InsertOneParams<T extends { [key: string]: any }> = {
  tableName: string;
  rowValues: object;
  returning?: (keyof T | string)[];
};
const insertOneQuery = <T extends { [key: string]: any }>(
  params: InsertOneParams<T>
) => {
  const { tableName, rowValues, returning = [] } = params;
  const columns = Object.keys(rowValues);
  const columnsStr = columns.join(", ");
  const escapedValues = columns.map((key) => escape(rowValues[key]));
  const valuesStr = escapedValues.join(", ");

  let query = `INSERT INTO ${tableName} (${columnsStr}) VALUES (${valuesStr})`;
  if (returning.length > 0) {
    query += ` RETURNING ${returning.join(", ")}`;
  }
  query += ";";
  return query;
};

export type InsertParams<T> = {
  readonly tableName: string;
  readonly rowValues: ReadonlyArray<{ [k in keyof T]: PrimetiveValue }>;
  readonly columnNames: ReadonlyArray<keyof T>;
};

const insertManyQuery = <T>({
  tableName,
  columnNames,
  rowValues,
}: InsertParams<T>) => {
  const sortedColumnsStr = columnNames.slice().sort().join(", ");
  const selectStatements = rowValues.map((row) => {
    const sortedRow = Object.entries(row).sort(([a], [b]) =>
      a.localeCompare(b)
    );
    const valuesList = sortedRow.map(([, value]) => escape(value)).join(", ");
    return `SELECT ${valuesList} FROM RDB$DATABASE`;
  });
  const toInsertStatement = selectStatements.join(" UNION ALL ");
  const query = `INSERT INTO ${tableName} (${sortedColumnsStr}) ${toInsertStatement};`;

  return query;
};

export type UpdateOneParams<T> = {
  readonly tableName: string;
  readonly rowValues: { [k in string]: any };
  readonly where: WhereObject;
  readonly returning?: ReadonlyArray<keyof T | string>;
};

const updateOneQuery = <T = void>({
  tableName,
  rowValues,
  returning = [],
  where,
}: UpdateOneParams<T>) => {
  const toSet = Object.entries(rowValues).map(([columnName, value]) =>
<<<<<<< HEAD
    value !== undefined ? `${columnName} = ${escape(value)}` : undefined
=======
    value ? `${columnName} = ${escape(value)}` : undefined
>>>>>>> 5d113004
  );

  const filteredToSet = toSet.filter((item) => item !== undefined);

  const valuesStr = filteredToSet.join(", ");

  const whereStr = buildWhereClause(where);

  let query = `UPDATE ${tableName} SET ${valuesStr} WHERE ${whereStr}`;
  if (returning.length > 0) {
    query += ` RETURNING ${returning.join(", ")}`;
  }
  query += ";";
  return query;
};

type UpdateOrInsertParams<T> = {
  readonly tableName: string;
  readonly rowValues: { [k in string]: any };
  readonly returning?: ReadonlyArray<keyof T | string>;
};

const updateOrInsertQuery = <T>({
  tableName,
  rowValues,
  returning = [],
}: UpdateOrInsertParams<T>) => {
  const columns = Object.keys(rowValues);
  const columnsStr = columns.join(", ");
  const escapedValues = columns.map((key) => escape(rowValues[key]));
  const valuesStr = escapedValues.join(", ");

  let query = `UPDATE OR INSERT INTO ${tableName} (${columnsStr}) VALUES (${valuesStr})`;
  if (returning.length > 0) {
    query += ` RETURNING ${returning.join(", ")}`;
  }
  query += ";";
  return query;
};

export type DeleteOneParams<T> = {
  readonly tableName: string;
  readonly where: WhereObject;
  readonly returning?: ReadonlyArray<keyof T | string>;
};

const deleteOneQuery = <T>(params: DeleteOneParams<T>): string => {
  const { where, returning = [], tableName } = params;
  const whereClauses = buildWhereClause(where);
  let query = `DELETE FROM ${tableName} WHERE ${whereClauses}`;
  if (returning.length > 0) {
    query += ` RETURNING ${returning.join(", ")}`;
  }
  query += ";";
  return query;
};

const defaultOptions: Firebird.Options = {
  host: process.env.DB_HOST,
  port: Number.parseInt(process.env.DB_PORT || "") || 3050,
  database: process.env.DB_DATABASE,
  user: process.env.DB_USER || "SYSDBA",
  password: process.env.DB_PASSWORD,
};

export class FirebirdQuery {
  private conn: Firebird.ConnectionPool;
  private queryLogger: boolean;

  constructor(
    poolOptions: Firebird.Options & {
      maxConnections?: number;
    } = { ...defaultOptions },
    fqOptions?: {
      queryLogger: boolean;
    }
  ) {
    const { maxConnections = 15, ...options } = poolOptions;
    this.queryLogger = fqOptions?.queryLogger || false;
    this.conn = Firebird.pool(maxConnections, options);
  }

  private get db(): Promise<Firebird.Database> {
    return new Promise((res, rej) => {
      this.conn.get((err, db) => {
        if (err) {
          if (err instanceof Error) {
            return rej(err);
          }
          return rej(new Error("Error establishing a database connection"));
        }
        res(db);
      });
    });
  }

  private manageQuery<T>(query: string) {
    return new Promise<T>((res, rej) => {
      if (this.queryLogger) {
        console.log("Executing: ", query);
      }
      this.db
        .then((db) => {
          db.query(query, [], (err, data) => {
            if (err) {
              if (err instanceof Error) {
                return rej(err);
              }
              return rej(new Error("Error executing query"));
            }
            db.detach((err) => {
              if (err) {
                if (err instanceof Error) {
                  return rej(err);
                }
                return rej(new Error("Error detaching database"));
              }
              return res(data as T);
            });
          });
        })
        .catch((err) => rej(new Error(err)));
    });
  }

  get queryRaw() {
    return this.handleRawQuery(async <T>(query: string): Promise<T> => {
      return this.manageQuery<T>(query);
    });
  }

  get insertOne() {
    return this.handleInsertOne(async <T>(query: string): Promise<T> => {
      return this.manageQuery<T>(query);
    });
  }

  get insertMany() {
    return this.handleInsertMany(
      async (query: string, length: number): Promise<string> => {
        await this.manageQuery(query);
        return `${length} rows inserted`;
      }
    );
  }

  get updateOne() {
    return this.handleUpdateOne(async <T>(query: string): Promise<T> => {
      return this.manageQuery<T>(query);
    });
  }

  get updateOrInsert() {
    return this.handleUpdateOrInsert(async <T>(query: string): Promise<T> => {
      return this.manageQuery<T>(query);
    });
  }

  get deleteOne() {
    return this.handleDeleteOne(async <T>(query: string): Promise<T> => {
      return this.manageQuery<T>(query);
    });
  }

  destroy(): Promise<void> {
    return new Promise((res, rej) => {
      this.conn.destroy((err) => {
        if (err) {
          if (err instanceof Error) {
            return rej(err);
          }
          return rej(new Error("Error destroying connection"));
        }
        res();
      });
    });
  }

  initTransaction(cb: (tx: ReturnType<typeof this.txHandler>) => void) {
    this.conn.get((err, db) => {
      if (err) {
        throw new Error("Error Establishing a Database Connection");
      }
      db.transaction(Firebird.ISOLATION_READ_COMMITTED, (err, tx) => {
        if (err) {
          throw new Error("Error initializing transaction");
        }
        cb(this.txHandler(tx));
      });
    });
  }
  private handleRawQuery(cb: <T = unknown>(query: string) => Promise<T[]>) {
    return <T>(strings: TemplateStringsArray, ...params: QueryParam[]) => {
      const sanitizedQuery = sqlBuilder(strings, params);
      return {
        getQuery: () => sanitizedQuery,
        execute: () => {
          return cb(sanitizedQuery) as Promise<T[]>;
        },
        paginated: async (take: number, page: number = 1) => {
          const pagQuery = paginatedQuery(sanitizedQuery, take, page);
          return cb(pagQuery) as Promise<T[]>;
        },
      };
    };
  }
  private handleInsertOne(cb: <T = unknown>(query: string) => Promise<T>) {
    return <T extends { [key: string]: any }>(params: InsertOneParams<T>) => {
      const query = insertOneQuery(params);
      return {
        getQuery: () => query,
        execute: () => {
          return cb(query) as Promise<T>;
        },
      };
    };
  }
  private handleInsertMany(
    cb: (query: string, length: number) => Promise<string>
  ) {
    return <T extends { [key: string]: any }>(params: InsertParams<T>) => {
      const query = insertManyQuery(params);
      return {
        getQuery: () => query,
        execute: () => {
          return cb(query, params.rowValues.length) as Promise<string>;
        },
      };
    };
  }
  private handleUpdateOne(cb: <T = unknown>(query: string) => Promise<T>) {
    return <T>(params: UpdateOneParams<T>) => {
      const query = updateOneQuery(params);
      return {
        getQuery: () => query,
        execute: () => {
          return cb(query) as Promise<T>;
        },
      };
    };
  }
  private handleUpdateOrInsert(cb: <T>(query: string) => Promise<T>) {
    return <T>(params: UpdateOrInsertParams<T>) => {
      const query = updateOrInsertQuery(params);
      return {
        getQuery: () => query,
        execute: () => {
          return cb(query) as Promise<T>;
        },
      };
    };
  }
  private handleDeleteOne(cb: <T = unknown>(query: string) => Promise<T>) {
    return <T>(params: DeleteOneParams<T>) => {
      const query = deleteOneQuery(params);
      return {
        getQuery: () => query,
        execute: () => {
          return cb(query) as Promise<T>;
        },
      };
    };
  }
  private txHandler(tx: Firebird.Transaction) {
    function onError() {
      return new Promise<void>((res, rej) => {
        tx.rollback((err) => {
          if (err) {
            if (err instanceof Error) {
              return rej(err);
            }
            return rej(new Error("Error rolling back transaction"));
          }
          return res();
        });
      });
    }

    const executeTransactionQuery = <T>(
      query: string,
      processResult: (data: any) => T
    ): Promise<T> => {
      return new Promise<T>((res, rej) => {
        if (this.queryLogger) {
          console.log("Executing: ", query);
        }
        tx.query(query, [], (err, data) => {
          if (err) {
            if (err instanceof Error) {
              return rej(err);
            }
            rej(new Error("Error executing query"));
          }
          return res(processResult(data));
        });
      });
    };

    return {
      queryRaw: this.handleRawQuery(<T>(query: string): Promise<T[]> => {
        return executeTransactionQuery(query, (data) => data);
      }),
      insertOne: this.handleInsertOne(<T>(query: string): Promise<T> => {
        return executeTransactionQuery(query, (data) => data as T);
      }),
      insertMany: this.handleInsertMany(
        (query: string, length: number): Promise<string> => {
          return executeTransactionQuery(
            query,
            () => `${length} row${length > 1 ? "s" : ""} inserted`
          );
        }
      ),
      updateOne: this.handleUpdateOne(<T>(query: string): Promise<T> => {
        return executeTransactionQuery(query, (data) => data as T);
      }),
      updateOrInsert: this.handleUpdateOrInsert(
        <T>(query: string): Promise<T> => {
          return executeTransactionQuery(query, (data) => data as T);
        }
      ),
      deleteOne: this.handleDeleteOne(<T>(query: string): Promise<T> => {
        return executeTransactionQuery(query, (data) => data as T);
      }),
      commit: async () => {
        return new Promise<void>((res, rej) => {
          tx.commit(async (err) => {
            if (err) {
              await onError();
              return rej(err);
            }
            return res();
          });
        });
      },
      rollback: () => onError(),
    };
  }
}<|MERGE_RESOLUTION|>--- conflicted
+++ resolved
@@ -1,6 +1,6 @@
-import Firebird from "node-firebird";
-
-const escape = (...val: any[]) => Firebird.escape(val.join(""));
+import Firebird from 'node-firebird';
+
+const escape = (...val: any[]) => Firebird.escape(val.join(''));
 
 export type PrimetiveValue =
   | null
@@ -68,8 +68,8 @@
 
 const buildWhereClause = (
   obj: WhereObject,
-  prefix = "",
-  clause = "AND"
+  prefix = '',
+  clause = 'AND'
 ): string => {
   const clauses: string[] = [];
 
@@ -93,17 +93,17 @@
     }
   }
 
-  return clauses.join(" AND ");
+  return clauses.join(' AND ');
 };
 
 const isSingleUndefinedValue = (obj: WhereObject): boolean =>
   Object.values(obj).length === 1 && Object.values(obj)[0] === undefined;
 
 const defaultCondition = (clause: string): string =>
-  clause === "AND" ? "1=1" : "1=0";
+  clause === 'AND' ? '1=1' : '1=0';
 
 const isWhereObject = (val: any): val is WhereObject =>
-  typeof val === "object" && !Array.isArray(val) && !(val instanceof Date);
+  typeof val === 'object' && !Array.isArray(val) && !(val instanceof Date);
 
 const isWhereObjectArr = (val: any): val is WhereObject[] =>
   Array.isArray(val) && isWhereObject(val[0]);
@@ -113,18 +113,18 @@
 ): val is ManuallyEscapedStatement => typeof val === "function";
 
 const isPrimitiveValue = (val: any): val is PrimetiveValue =>
-  typeof val === "string" ||
-  typeof val === "number" ||
-  typeof val === "boolean" ||
+  typeof val === 'string' ||
+  typeof val === 'number' ||
+  typeof val === 'boolean' ||
   val instanceof Date ||
   val === null ||
   val === undefined;
 
 const handleOrCondition = (val: WhereObject[], prefix: string): string => {
   const orClauses: string[] = val.map((orObj) =>
-    buildWhereClause(orObj, prefix, "OR")
+    buildWhereClause(orObj, prefix, 'OR')
   );
-  return `(${orClauses.join(" OR ")})`;
+  return `(${orClauses.join(' OR ')})`;
 };
 
 const handleObjectCondition = (
@@ -135,57 +135,55 @@
   const clauses: string[] = [];
   for (const subKey in val) {
     const value = val[subKey];
-    let condition = "";
+    let condition = '';
 
     switch (subKey as Operators) {
-      case "ne":
+      case 'ne':
         condition = `${prefix}${key} != ${escape(value)}`;
         break;
-      case "gt":
+      case 'gt':
         condition = `${prefix}${key} > ${escape(value)}`;
         break;
-      case "gte":
+      case 'gte':
         condition = `${prefix}${key} >= ${escape(value)}`;
         break;
-      case "lt":
+      case 'lt':
         condition = `${prefix}${key} < ${escape(value)}`;
         break;
-      case "lte":
+      case 'lte':
         condition = `${prefix}${key} <= ${escape(value)}`;
         break;
-      case "between":
+      case 'between':
         condition = `${prefix}${key} BETWEEN ${escape(
-          value["from"]
-        )} AND ${escape(value["to"])}`;
-        break;
-      case "IN":
+          value['from']
+        )} AND ${escape(value['to'])}`;
+        break;
+      case 'IN':
         condition = `${prefix}${key} IN (${value
           .map((i: any) => escape(i))
-          .join(", ")})`;
-        break;
-      case "notIN":
+          .join(', ')})`;
+        break;
+      case 'notIN':
         condition = `${prefix}${key} NOT IN (${value
           .map((i: any) => escape(i))
-          .join(", ")})`;
-        break;
-      case "startsWith":
-        condition = `${prefix}${key} LIKE ${escape(value, "%")}`;
-        break;
-      case "endsWith":
-        condition = `${prefix}${key} LIKE ${escape("%", value)}`;
-        break;
-      case "contains":
+          .join(', ')})`;
+        break;
+      case 'startsWith':
+        condition = `${prefix}${key} LIKE ${escape(value, '%')}`;
+        break;
+      case 'endsWith':
+        condition = `${prefix}${key} LIKE ${escape('%', value)}`;
+        break;
+      case 'contains':
         condition = `${prefix}${key} CONTAINING ${escape(value)}`;
         break;
     }
     if (value === undefined) {
       condition = "1=1";
-<<<<<<< HEAD
     }
     if (Array.isArray(value) && value.length === 0) {
       condition = "1=1";
-=======
->>>>>>> 5d113004
+      condition = "1=1";
     }
     if (condition) {
       clauses.push(condition);
@@ -201,7 +199,7 @@
   val: PrimetiveValue,
   prefix: string,
   key: string
-): string => (val === undefined ? "1=1" : `${prefix}${key} = ${escape(val)}`);
+): string => (val === undefined ? '1=1' : `${prefix}${key} = ${escape(val)}`);
 
 const sqlBuilder = (strings: TemplateStringsArray, params: QueryParam[]) => {
   return strings
@@ -214,22 +212,22 @@
         return cur + conditionResult;
       } else if (isPrimitiveValue(param)) {
         const isLastStr = i === strings.length - 1;
-        const valueResult = !isLastStr ? escape(param) : "";
+        const valueResult = !isLastStr ? escape(param) : '';
         return cur + valueResult;
       } else if (isManuallyEscapedStatement(param)) {
         return cur + param(Firebird.escape);
       } else {
-        return "";
+        return '';
       }
     })
-    .join("");
+    .join('');
 };
 
 const paginatedQuery = (query: string, take: number, page: number) => {
   const skip = take * (page - 1);
   return `SELECT FIRST ${take} SKIP ${skip} * FROM (${query.replace(
     /;*$/g,
-    ""
+    ''
   )});`;
 };
 
@@ -243,15 +241,15 @@
 ) => {
   const { tableName, rowValues, returning = [] } = params;
   const columns = Object.keys(rowValues);
-  const columnsStr = columns.join(", ");
+  const columnsStr = columns.join(', ');
   const escapedValues = columns.map((key) => escape(rowValues[key]));
-  const valuesStr = escapedValues.join(", ");
+  const valuesStr = escapedValues.join(', ');
 
   let query = `INSERT INTO ${tableName} (${columnsStr}) VALUES (${valuesStr})`;
   if (returning.length > 0) {
-    query += ` RETURNING ${returning.join(", ")}`;
-  }
-  query += ";";
+    query += ` RETURNING ${returning.join(', ')}`;
+  }
+  query += ';';
   return query;
 };
 
@@ -266,15 +264,15 @@
   columnNames,
   rowValues,
 }: InsertParams<T>) => {
-  const sortedColumnsStr = columnNames.slice().sort().join(", ");
+  const sortedColumnsStr = columnNames.slice().sort().join(', ');
   const selectStatements = rowValues.map((row) => {
     const sortedRow = Object.entries(row).sort(([a], [b]) =>
       a.localeCompare(b)
     );
-    const valuesList = sortedRow.map(([, value]) => escape(value)).join(", ");
+    const valuesList = sortedRow.map(([, value]) => escape(value)).join(', ');
     return `SELECT ${valuesList} FROM RDB$DATABASE`;
   });
-  const toInsertStatement = selectStatements.join(" UNION ALL ");
+  const toInsertStatement = selectStatements.join(' UNION ALL ');
   const query = `INSERT INTO ${tableName} (${sortedColumnsStr}) ${toInsertStatement};`;
 
   return query;
@@ -294,24 +292,24 @@
   where,
 }: UpdateOneParams<T>) => {
   const toSet = Object.entries(rowValues).map(([columnName, value]) =>
-<<<<<<< HEAD
     value !== undefined ? `${columnName} = ${escape(value)}` : undefined
-=======
+  const toSet = Object.entries(rowValues).map(([columnName, value]) =>
     value ? `${columnName} = ${escape(value)}` : undefined
->>>>>>> 5d113004
   );
 
   const filteredToSet = toSet.filter((item) => item !== undefined);
 
-  const valuesStr = filteredToSet.join(", ");
+  const filteredToSet = toSet.filter((item) => item !== undefined);
+
+  const valuesStr = filteredToSet.join(', ');
 
   const whereStr = buildWhereClause(where);
 
   let query = `UPDATE ${tableName} SET ${valuesStr} WHERE ${whereStr}`;
   if (returning.length > 0) {
-    query += ` RETURNING ${returning.join(", ")}`;
-  }
-  query += ";";
+    query += ` RETURNING ${returning.join(', ')}`;
+  }
+  query += ';';
   return query;
 };
 
@@ -327,15 +325,15 @@
   returning = [],
 }: UpdateOrInsertParams<T>) => {
   const columns = Object.keys(rowValues);
-  const columnsStr = columns.join(", ");
+  const columnsStr = columns.join(', ');
   const escapedValues = columns.map((key) => escape(rowValues[key]));
-  const valuesStr = escapedValues.join(", ");
+  const valuesStr = escapedValues.join(', ');
 
   let query = `UPDATE OR INSERT INTO ${tableName} (${columnsStr}) VALUES (${valuesStr})`;
   if (returning.length > 0) {
-    query += ` RETURNING ${returning.join(", ")}`;
-  }
-  query += ";";
+    query += ` RETURNING ${returning.join(', ')}`;
+  }
+  query += ';';
   return query;
 };
 
@@ -350,17 +348,17 @@
   const whereClauses = buildWhereClause(where);
   let query = `DELETE FROM ${tableName} WHERE ${whereClauses}`;
   if (returning.length > 0) {
-    query += ` RETURNING ${returning.join(", ")}`;
-  }
-  query += ";";
+    query += ` RETURNING ${returning.join(', ')}`;
+  }
+  query += ';';
   return query;
 };
 
 const defaultOptions: Firebird.Options = {
   host: process.env.DB_HOST,
-  port: Number.parseInt(process.env.DB_PORT || "") || 3050,
+  port: Number.parseInt(process.env.DB_PORT || '') || 3050,
   database: process.env.DB_DATABASE,
-  user: process.env.DB_USER || "SYSDBA",
+  user: process.env.DB_USER || 'SYSDBA',
   password: process.env.DB_PASSWORD,
 };
 
@@ -388,7 +386,7 @@
           if (err instanceof Error) {
             return rej(err);
           }
-          return rej(new Error("Error establishing a database connection"));
+          return rej(new Error('Error establishing a database connection'));
         }
         res(db);
       });
@@ -398,7 +396,7 @@
   private manageQuery<T>(query: string) {
     return new Promise<T>((res, rej) => {
       if (this.queryLogger) {
-        console.log("Executing: ", query);
+        console.log('Executing: ', query);
       }
       this.db
         .then((db) => {
@@ -470,7 +468,7 @@
           if (err instanceof Error) {
             return rej(err);
           }
-          return rej(new Error("Error destroying connection"));
+          return rej(new Error('Error destroying connection'));
         }
         res();
       });
@@ -480,11 +478,11 @@
   initTransaction(cb: (tx: ReturnType<typeof this.txHandler>) => void) {
     this.conn.get((err, db) => {
       if (err) {
-        throw new Error("Error Establishing a Database Connection");
+        throw new Error('Error Establishing a Database Connection');
       }
       db.transaction(Firebird.ISOLATION_READ_COMMITTED, (err, tx) => {
         if (err) {
-          throw new Error("Error initializing transaction");
+          throw new Error('Error initializing transaction');
         }
         cb(this.txHandler(tx));
       });
@@ -570,7 +568,7 @@
             if (err instanceof Error) {
               return rej(err);
             }
-            return rej(new Error("Error rolling back transaction"));
+            return rej(new Error('Error rolling back transaction'));
           }
           return res();
         });
@@ -583,14 +581,14 @@
     ): Promise<T> => {
       return new Promise<T>((res, rej) => {
         if (this.queryLogger) {
-          console.log("Executing: ", query);
+          console.log('Executing: ', query);
         }
         tx.query(query, [], (err, data) => {
           if (err) {
             if (err instanceof Error) {
               return rej(err);
             }
-            rej(new Error("Error executing query"));
+            rej(new Error('Error executing query'));
           }
           return res(processResult(data));
         });
@@ -608,7 +606,7 @@
         (query: string, length: number): Promise<string> => {
           return executeTransactionQuery(
             query,
-            () => `${length} row${length > 1 ? "s" : ""} inserted`
+            () => `${length} row${length > 1 ? 's' : ''} inserted`
           );
         }
       ),
